# frozen_string_literal: true

require_relative 'logger'

module LlmConductor
  # Factory class for creating appropriate LLM client instances based on model and vendor
  class ClientFactory
    def self.build(model:, type:, vendor: nil)
      vendor ||= determine_vendor(model)
      client_class = client_class_for_vendor(vendor)
<<<<<<< HEAD

      Logger.info "Vendor: #{vendor}, Model: #{model}, Type: #{type}"
=======
      client_class.new(model:, type:)
    end

    def self.client_class_for_vendor(vendor)
      client_classes = {
        anthropic: Clients::AnthropicClient,
        claude: Clients::AnthropicClient,
        openai: Clients::GptClient,
        gpt: Clients::GptClient,
        openrouter: Clients::OpenrouterClient,
        ollama: Clients::OllamaClient,
        gemini: Clients::GeminiClient,
        google: Clients::GeminiClient
      }
>>>>>>> 49b0659b

      client_classes[vendor] || raise(
        ArgumentError,
        "Unsupported vendor: #{vendor}. " \
        'Supported vendors: anthropic, openai, openrouter, ollama, gemini'
      )
    end

    def self.client_class_for_vendor(vendor)
      case vendor
      when :anthropic, :claude
        Clients::AnthropicClient
      when :openai, :gpt
        Clients::GptClient
      when :openrouter
        Clients::OpenrouterClient
      when :ollama
        Clients::OllamaClient
      else
        raise ArgumentError,
              "Unsupported vendor: #{vendor}. Supported vendors: anthropic, openai, openrouter, ollama"
      end
    end

    def self.determine_vendor(model)
      case model
      when /^claude/i
        :anthropic
      when /^gpt/i
        :openai
      when /^gemini/i
        :gemini
      else
        :ollama # Default to Ollama for non-specific model names
      end
    end
  end
end<|MERGE_RESOLUTION|>--- conflicted
+++ resolved
@@ -8,10 +8,9 @@
     def self.build(model:, type:, vendor: nil)
       vendor ||= determine_vendor(model)
       client_class = client_class_for_vendor(vendor)
-<<<<<<< HEAD
 
       Logger.info "Vendor: #{vendor}, Model: #{model}, Type: #{type}"
-=======
+
       client_class.new(model:, type:)
     end
 
@@ -26,29 +25,12 @@
         gemini: Clients::GeminiClient,
         google: Clients::GeminiClient
       }
->>>>>>> 49b0659b
 
       client_classes[vendor] || raise(
         ArgumentError,
         "Unsupported vendor: #{vendor}. " \
         'Supported vendors: anthropic, openai, openrouter, ollama, gemini'
       )
-    end
-
-    def self.client_class_for_vendor(vendor)
-      case vendor
-      when :anthropic, :claude
-        Clients::AnthropicClient
-      when :openai, :gpt
-        Clients::GptClient
-      when :openrouter
-        Clients::OpenrouterClient
-      when :ollama
-        Clients::OllamaClient
-      else
-        raise ArgumentError,
-              "Unsupported vendor: #{vendor}. Supported vendors: anthropic, openai, openrouter, ollama"
-      end
     end
 
     def self.determine_vendor(model)
